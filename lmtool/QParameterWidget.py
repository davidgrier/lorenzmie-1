--- conflicted
+++ resolved
@@ -5,11 +5,7 @@
 from QDoubleSlider import QDoubleSlider
 
 
-<<<<<<< HEAD
-class QParameterWidget(QtWidgets.QWidget):
-=======
 class QParameterWidget(QtWidgets.QFrame):
->>>>>>> d9e104e5
 
     '''Widget for adjusting a floating-point parameter
 
